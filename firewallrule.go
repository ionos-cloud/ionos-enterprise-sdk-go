--- conflicted
+++ resolved
@@ -21,7 +21,6 @@
 type FirewallruleProperties struct {
 	Name           string  `json:"name"`
 	Protocol       string  `json:"protocol,omitempty"`
-<<<<<<< HEAD
 	SourceMac      *string `json:"sourceMac,omitempty"`
 	SourceIP       *string `json:"sourceIp,omitempty"`
 	TargetIP       *string `json:"targetIp,omitempty"`
@@ -29,17 +28,6 @@
 	IcmpType       *int    `json:"icmpType,omitempty"`
 	PortRangeStart *int    `json:"portRangeStart,omitempty"`
 	PortRangeEnd   *int    `json:"portRangeEnd,omitempty"`
-	SourceIp       string `json:"sourceIp,omitempty"`
-	TargetIp       string `json:"targetIp,omitempty"`
-=======
-	SourceMac      *string `json:"sourceMac"`
-	SourceIP       *string `json:"sourceIp"`
-	TargetIP       *string `json:"targetIp"`
-	IcmpCode       *int    `json:"icmpCode"`
-	IcmpType       *int    `json:"icmpType"`
-	PortRangeStart *int    `json:"portRangeStart"`
-	PortRangeEnd   *int    `json:"portRangeEnd"`
->>>>>>> aa5a5584
 }
 
 //FirewallRules object
