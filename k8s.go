package profitbricks

import (
	"context"
	"fmt"
	ionossdk "github.com/ionos-cloud/sdk-go/v5"
	"net/http"
	"time"
)

const (
	// Kubernetes cluster/nodepool resource state is deploying
	K8sStateDeploying = "DEPLOYING"
	// Kubernetes cluster/nodepool resource state is active
	K8sStateActive = "ACTIVE"
	// Kubernetes cluster/nodepool resource state is failed
	K8sStateFailed = "FAILED"
	// Kubernetes cluster/nodepool resource state is updating
	K8sStateUpdating = "UPDATING"
	// Kubernetes cluster/nodepool resource state is failed_updating
	K8sStateFailedUpdating = "FAILED_UPDATING"
	// Kubernetes cluster/nodepool resource state is destroying
	K8sStateDestroying = "DESTROYING"
	// Kubernetes cluster/nodepool resource state is failed_destroying
	K8sStateFailedDestroying = "FAILED_DESTROYING"
	// Kubernetes cluster/nodepool resource state is terminated
	K8sStateTerminated = "TERMINATED"
)

const (
	// Kubernetes Node resource state is ready
	K8sNodeStateReady = "READY"
	// Kubernetes Node resource state is provisioning
	K8sNodeStateProvisioning = "PROVISIONING"
	// Kubernetes Node resource state is provisioned
	K8sNodeStateProvisioned = "PROVISIONED"
	// Kubernetes Node resource state is terminating
	K8sNodeStateTerminating = "TERMINATING"
	// Kubernetes Node resource state is rebuilding
	K8sNodeStateRebuilding = "REBUILDING"
)

type KubernetesClusters struct {
	// URL to the collection representation (absolute path)
	// Read Only: true
	// Format: uri
	Href string `json:"href,omitempty"`

	// Unique representation for Kubernetes Cluster as a collection on a resource.
	// Read Only: true
	ID string `json:"id,omitempty"`

	// Slice of items in that collection
	// Read Only: true
	Items []KubernetesCluster `json:"items"`

	// The type of resource within a collection
	// Read Only: true
	// Enum: [collection]
	PBType string `json:"type,omitempty"`
}

type KubernetesCluster struct {
	// URL to the object representation (absolute path)
	// Read Only: true
	// Format: uri
	Href string `json:"href,omitempty"`

	// The resource's unique identifier.
	// Read Only: true
	ID string `json:"id,omitempty"`

	// metadata
	Metadata *Metadata `json:"metadata,omitempty"`

	// properties
	// Required: true
	Properties *KubernetesClusterProperties `json:"properties"`

	// The type of object
	// Read Only: true
	// Enum: [k8s]
	PBType string `json:"type,omitempty"`

	// Entities of a cluster
	Entities KubernetesClusterEntities `json:"entities,omitempty"`
}

type UpdatedKubernetesCluster struct {
	// URL to the object representation (absolute path)
	// Read Only: true
	// Format: uri
	Href string `json:"href,omitempty"`

	// The resource's unique identifier.
	// Read Only: true
	ID string `json:"id,omitempty"`

	// metadata
	Metadata *Metadata `json:"metadata,omitempty"`

	// properties
	// Required: true
	Properties *KubernetesClusterProperties `json:"properties"`

	// The type of object
	// Read Only: true
	// Enum: [k8s]
	PBType string `json:"type,omitempty"`

	// Entities of a cluster
	Entities KubernetesClusterEntities `json:"-"`
}

type KubernetesClusterEntities struct {
	// NodePools of a cluster
	NodePools *KubernetesNodePools `json:"nodepools,omitempty"`
}

type AutoScaling struct {
	// The minimum number of nodes this node pool can be scaled down to
	// Required: true
	MinNodeCount uint32 `json:"minNodeCount,omitempty"`
	// The maximum number of nodes this node pool can be scaled up to
	// Required: true
	MaxNodeCount uint32 `json:"maxNodeCount,omitempty"`
}

type KubernetesNodePoolLAN struct {
	// The ID of the lan the Kubernetes Node Pool should be part of
	// Required: true
	ID uint32 `json:"id"`
}

type MaintenanceWindow struct {
	// The english name of the day of the week
	// Required: false
	DayOfTheWeek string `json:"dayOfTheWeek,omitempty"`
	// A string of the following format: 08:00:00
	// Required: false
	Time string `json:"time,omitempty"`
}

type KubernetesClusterProperties struct {
	// A Kubernetes Cluster Name. Valid Kubernetes Cluster name must be 63 characters or less and must not be empty
	// and begin and end with an alphanumeric character ([a-z0-9]) with dashes (-), dots (.) and alphanumerics
	// between.
	// Required: true
	Name string `json:"name"`
	// The desired Kubernetes Version
	// Please consult the API documentation for supported versions
	// Required: false
	K8sVersion string `json:"k8sVersion,omitempty"`
	// The desired Maintanance Window
	// Required: false
	MaintenanceWindow *MaintenanceWindow `json:"maintenanceWindow,omitempty"`
}

type KubernetesConfig struct {
	// URL to the object representation (absolute path)
	// Read Only: true
	// Format: uri
	Href string `json:"href,omitempty"`

	// The resource's unique identifier.
	// Read Only: true
	ID string `json:"id,omitempty"`

	// properties
	// Required: true
	Properties KubernetesConfigProperties `json:"properties"`

	// The type of object
	// Read Only: true
	// Enum: [kubeconfig]
	PBType string `json:"type,omitempty"`
}

type KubernetesConfigProperties struct {
	// A Kubernetes Config file data
	KubeConfig string `json:"kubeconfig,omitempty"`
}

type KubernetesNodePool struct {
	// URL to the object representation (absolute path)
	// Read Only: true
	// Format: uri
	Href string `json:"href,omitempty"`

	// The resource's unique identifier.
	// Read Only: true
	ID string `json:"id,omitempty"`

	// metadata
	Metadata *Metadata `json:"metadata,omitempty"`

	// properties
	// Required: true
	Properties *KubernetesNodePoolProperties `json:"properties"`

	// The type of object
	// Read Only: true
	// Enum: [nodepool]
	PBType string `json:"type,omitempty"`
}

type KubernetesNodePoolProperties struct {
	// The availability zone in which the servers should exist
	// Required: true
	// Enum: [AUTO ZONE_1 ZONE_2]
	AvailabilityZone string `json:"availabilityZone,omitempty"`

	// Number of cores for node
	// Required: true
	CoresCount uint32 `json:"coresCount,omitempty"`

	// A valid cpu family name
	// Required: true
	CPUFamily string `json:"cpuFamily,omitempty"`

	// The unique identifier of the data center where the worker nodes of the node pool will be provisioned.
	// Required: true
	DatacenterID string `json:"datacenterId,omitempty"`

	// A Kubernetes Node Pool Name. Valid Kubernetes Node Pool name must be 63 characters or less and must not be
	// empty or begin and end with an alphanumeric character ([a-z0-9]) with dashes (-), dots (.) and alphanumerics
	// between.
	// Required: true
	Name string `json:"name,omitempty"`

	// Number of nodes part of the Node Pool
	// Required: true
	NodeCount uint32 `json:"nodeCount,omitempty"`

	// RAM size for node, minimum size 2048MB is recommended
	// Required: true
	RAMSize uint32 `json:"ramSize,omitempty"`

	// The size of the volume in GB. The size should be greater than 10GB.
	// Required: true
	StorageSize uint32 `json:"storageSize,omitempty"`

	// Hardware type of the volume
	// Required: true
	// Enum: [HDD SSD]
	StorageType string `json:"storageType,omitempty"`

	// The kubernetes version in which a nodepool is running.
	// Required: true
	K8sVersion string `json:"k8sVersion,omitempty"`

	// Whether this cluster should autoscale. This is comprised of a minimum and maximum number of nodes
	// Required: false
	AutoScaling *AutoScaling `json:"autoScaling,omitempty"`

	// The LANs the nodes in this pool should be part of
	// Required: true
	LANs *[]KubernetesNodePoolLAN `json:"lans,omitempty"`

	// The desired Maintanance Window
	// Required: false
	MaintenanceWindow *MaintenanceWindow `json:"maintenanceWindow,omitempty"`

<<<<<<< HEAD
	// The PublicIps that the nodes should have
	// Required: false
	PublicIps *[]string `json:"publicIps,omitempty"`
=======
	// Public Ips
	// Required: false
	PublicIPs *[]string `json:"publicIps,omitempty"`
>>>>>>> 7aefb056
}

type KubernetesNodePools struct {
	// URL to the collection representation (absolute path)
	// Read Only: true
	// Format: uri
	Href string `json:"href,omitempty"`

	// Unique representation for Kubernetes Nodes as a collection on a resource.
	// Read Only: true
	ID string `json:"id,omitempty"`

	// Slice of items in that collection
	// Read Only: true
	Items []KubernetesNodePool `json:"items"`

	// The type of resource within a collection
	// Read Only: true
	// Enum: [nodepool]
	Type string `json:"type,omitempty"`
}

type KubernetesNodes struct {
	// URL to the collection representation (absolute path)
	// Read Only: true
	// Format: uri
	Href string `json:"href,omitempty"`

	// Unique representation for Kubernetes Node Pool as a collection on a resource.
	// Read Only: true
	ID string `json:"id,omitempty"`

	// Slice of items in that collection
	// Read Only: true
	Items []KubernetesNode `json:"items"`

	// The type of resource within a collection
	// Read Only: true
	// Enum: [nodepool]
	Type string `json:"type,omitempty"`
}

type KubernetesNode struct {
	// URL to the object representation (absolute path)
	// Read Only: true
	// Format: uri
	Href string `json:"href,omitempty"`

	// The resource's unique identifier.
	// Read Only: true
	ID string `json:"id,omitempty"`

	// metadata
	Metadata *Metadata `json:"metadata,omitempty"`

	// The properties of the node
	Properties *KubernetesNodeProperties `json:"properties"`

	// The type of object
	// Read Only: true
	// Enum: [nodepool]
	PBType string `json:"type,omitempty"`
}

type KubernetesNodeProperties struct {
	// The generated unique name of the node.
	// Read Only: true
	Name string `json:"name,omitempty"`

	// The assigned public IP of the node.
	// Read Only: true
	PublicIP string `json:"publicIP,omitempty"`

	// The k8s version that the node has.
	// Read Only: false
	K8sVersion string `json:"k8sVersion,omitempty"`
}

// ListKubernetesClusters gets a list of all clusters
func (c *Client) ListKubernetesClusters() (*KubernetesClusters, error) {

	ctx, cancel := c.GetContext()
	if cancel != nil {
		defer cancel()
	}
	rsp, _, err := c.CoreSdk.KubernetesApi.K8sGet(ctx).Execute()
	ret := KubernetesClusters{}
	if errConvert := convertToCompat(&rsp, &ret); errConvert != nil {
		return nil, errConvert
	}
	return &ret, err

	/*
		rsp := &KubernetesClusters{}
		return rsp, c.GetOK(kubernetesClustersPath(), rsp)
	*/
}

// GetKubernetesCluster gets cluster with given id
func (c *Client) GetKubernetesCluster(clusterID string) (*KubernetesCluster, error) {

	ctx, cancel := c.GetContext()
	if cancel != nil {
		defer cancel()
	}
	rsp, _, err := c.CoreSdk.KubernetesApi.K8sFindBySClusterId(ctx, clusterID).Execute()
	ret := KubernetesCluster{}
	if errConvert := convertToCompat(&rsp, &ret); errConvert != nil {
		return nil, errConvert
	}
	return &ret, err
	/*
		rsp := &KubernetesCluster{}
		return rsp, c.GetOK(kubernetesClusterPath(clusterID), rsp)
	*/
}

// CreateKubernetesCluster creates a cluster
func (c *Client) CreateKubernetesCluster(cluster KubernetesCluster) (*KubernetesCluster, error) {

	input := ionossdk.KubernetesCluster{}
	if errConvert := convertToCore(&cluster, &input); errConvert != nil {
		return nil, errConvert
	}

	ctx, cancel := c.GetContext()
	if cancel != nil {
		defer cancel()
	}
	rsp, apiResponse, err := c.CoreSdk.KubernetesApi.K8sPost(ctx).KubernetesCluster(input).Execute()
	ret := KubernetesCluster{}
	if errConvert := convertToCompat(&rsp, &ret); errConvert != nil {
		return nil, errConvert
	}
	if err != nil {
		if apiResponse != nil {
			fmt.Println("error: ", string(apiResponse.Payload))
		}
	}
	return &ret, err

	/*
		rsp := &KubernetesCluster{}
		return rsp, c.PostAcc(kubernetesClustersPath(), cluster, rsp)
	*/
}

// DeleteKubernetesCluster deletes cluster
func (c *Client) DeleteKubernetesCluster(clusterID string) (*http.Header, error) {

	ctx, cancel := c.GetContext()
	if cancel != nil {
		defer cancel()
	}
	_, apiResponse, err := c.CoreSdk.KubernetesApi.K8sDelete(ctx, clusterID).Execute()

	if apiResponse != nil {
		return &apiResponse.Header, err
	} else {
		return nil, err
	}
	/*
		h := &http.Header{}
		return h, c.Delete(kubernetesClusterPath(clusterID), h, http.StatusAccepted)
	*/
}

// UpdateKubernetesCluster updates cluster
func (c *Client) UpdateKubernetesCluster(clusterID string, cluster UpdatedKubernetesCluster) (*KubernetesCluster, error) {

	input := ionossdk.KubernetesCluster{}
	if errConvert := convertToCore(&cluster, &input); errConvert != nil {
		return nil, errConvert
	}

	/* forcefully setting entities to null, because the api prohibits using it while the UpdatedKubernetesCluster
	   struct lists it */
	input.Entities = nil

	/* also clear out the ID, metadata and other props if given, leave out only Properties */
	input.Id = nil
	input.Metadata = nil
	input.Type = nil
	input.Href = nil

	ctx, cancel := c.GetContext()
	if cancel != nil {
		defer cancel()
	}
	rsp, _, err := c.CoreSdk.KubernetesApi.K8sPut(ctx, clusterID).KubernetesCluster(input).Execute()

	ret := KubernetesCluster{}
	if errConvert := convertToCompat(&rsp, &ret); errConvert != nil {
		return nil, errConvert
	}
	return &ret, err

	/*
		rsp := &KubernetesCluster{}
		return rsp, c.Put(kubernetesClusterPath(clusterID), cluster, rsp, http.StatusOK)
	*/
}

// GetKubeconfig returns the kubeconfig of cluster
func (c *Client) GetKubeconfig(clusterID string) (string, error) {

	ctx, cancel := c.GetContext()
	if cancel != nil {
		defer cancel()
	}
	rsp, _, err := c.CoreSdk.KubernetesApi.K8sKubeconfigGet(ctx, clusterID).Execute()
	ret := KubernetesConfig{}
	if errConvert := convertToCompat(&rsp, &ret); errConvert != nil {
		return "", errConvert
	}
	return ret.Properties.KubeConfig, err

	/*
		rsp := &KubernetesConfig{}
		if err := c.GetOK(kubeConfigPath(clusterID), rsp); err != nil {
			return "", err
		}
		return rsp.Properties.KubeConfig, nil
	*/
}

// ListKubernetesNodePools gets a list of all node pools of a cluster
func (c *Client) ListKubernetesNodePools(clusterID string) (*KubernetesNodePools, error) {

	ctx, cancel := c.GetContext()
	if cancel != nil {
		defer cancel()
	}
	rsp, _, err := c.CoreSdk.KubernetesApi.K8sNodepoolsGet(ctx, clusterID).Execute()
	ret := KubernetesNodePools{}
	if errConvert := convertToCompat(&rsp, &ret); errConvert != nil {
		return nil, errConvert
	}
	return &ret, err
	/*
		rsp := &KubernetesNodePools{}
		return rsp, c.GetOK(kubernetesNodePoolsPath(clusterID), rsp)
	*/
}

// CreateKubernetesNodePool creates a new node pool for cluster
func (c *Client) CreateKubernetesNodePool(clusterID string, nodePool KubernetesNodePool) (*KubernetesNodePool, error) {

	input := ionossdk.KubernetesNodePool{}
	if errConvert := convertToCore(nodePool, &input); errConvert != nil {
		return nil, errConvert
	}

	ctx, cancel := c.GetContext()
	if cancel != nil {
		defer cancel()
	}
	rsp, _, err := c.CoreSdk.KubernetesApi.K8sNodepoolsPost(ctx, clusterID).KubernetesNodePool(input).Execute()
	ret := KubernetesNodePool{}
	if errConvert := convertToCompat(&rsp, &ret); errConvert != nil {
		return nil, errConvert
	}
	return &ret, err

	/*
		rsp := &KubernetesNodePool{}
		return rsp, c.PostAcc(kubernetesNodePoolsPath(clusterID), nodePool, rsp)
	*/
}

// DeleteKubernetesNodePool deletes node pool from cluster
func (c *Client) DeleteKubernetesNodePool(clusterID, nodePoolID string) (*http.Header, error) {

	ctx, cancel := c.GetContext()
	if cancel != nil {
		defer cancel()
	}
	_, apiResponse, err := c.CoreSdk.KubernetesApi.K8sNodepoolsDelete(ctx, clusterID, nodePoolID).Execute()
	if apiResponse != nil {
		return &apiResponse.Header, err
	} else {
		return nil, err
	}

	// return c.DeleteAcc(kubernetesNodePoolPath(clusterID, nodePoolID))
}

// GetKubernetesNodePool gets node pool of the cluster
func (c *Client) GetKubernetesNodePool(clusterID, nodePoolID string) (*KubernetesNodePool, error) {

	ctx, cancel := c.GetContext()
	if cancel != nil {
		defer cancel()
	}
	rsp, _, err := c.CoreSdk.KubernetesApi.K8sNodepoolsFindById(ctx, clusterID, nodePoolID).Execute()
	ret := KubernetesNodePool{}
	if errConvert := convertToCompat(&rsp, &ret); errConvert != nil {
		return nil, errConvert
	}
	return &ret, err
	/*
		rsp := &KubernetesNodePool{}
		return rsp, c.GetOK(kubernetesNodePoolPath(clusterID, nodePoolID), rsp)
	*/
}

// Update KubernetesNodePool updates node pool
func (c *Client) UpdateKubernetesNodePool(clusterID, nodePoolID string, nodePool KubernetesNodePool) (*KubernetesNodePool, error) {

	input := ionossdk.KubernetesNodePool{}
	if errConvert := convertToCore(nodePool.Properties, &input); errConvert != nil {
		return nil, errConvert
	}
	ctx, cancel := c.GetContext()
	if cancel != nil {
		defer cancel()
	}
	rsp, _, err := c.CoreSdk.KubernetesApi.K8sNodepoolsPut(ctx, clusterID, nodePoolID).KubernetesNodePool(input).Execute()

	ret := KubernetesNodePool{}
	if errConvert := convertToCompat(&rsp, &ret); errConvert != nil {
		return nil, errConvert
	}
	return &ret, err
	/*
		rsp := &KubernetesNodePool{}
		return rsp, c.PutAcc(kubernetesNodePoolPath(clusterID, nodePoolID), nodePool, rsp)
	*/
}

// ListKubernetesNodes gets a list of all nodes of a node pool
func (c *Client) ListKubernetesNodes(clusterID, nodePoolID string) (*KubernetesNodes, error) {

	ctx, cancel := c.GetContext()
	if cancel != nil {
		defer cancel()
	}
	rsp, _, err := c.CoreSdk.KubernetesApi.K8sNodepoolsNodesGet(ctx, clusterID, nodePoolID).Execute()
	ret := KubernetesNodes{}
	if errConvert := convertToCompat(&rsp, &ret); errConvert != nil {
		return nil, errConvert
	}
	return &ret, err

	/*
		rsp := &KubernetesNodes{}
		return rsp, c.GetOK(kubernetesNodesPath(clusterID, nodePoolID), rsp)
	*/
}

// GetKubernetesNode gets node of a node pool
func (c *Client) GetKubernetesNode(clusterID, nodePoolID, nodeID string) (*KubernetesNode, error) {

	ctx, cancel := c.GetContext()
	if cancel != nil {
		defer cancel()
	}
	rsp, _, err := c.CoreSdk.KubernetesApi.K8sNodepoolsNodesFindById(ctx, clusterID, nodePoolID, nodeID).Execute()
	ret := KubernetesNode{}
	if errConvert := convertToCompat(&rsp, &ret); errConvert != nil {
		return nil, errConvert
	}
	return &ret, err
	/*
		rsp := &KubernetesNode{}
		return rsp, c.GetOK(kubernetesNodePath(clusterID, nodePoolID, nodeID), rsp)
	*/
}

// DeleteKubernetesNode deletes a node from a node pool, decreasing its size by 1.
func (c *Client) DeleteKubernetesNode(clusterID, nodePoolID, nodeID string) (*http.Header, error) {
	ctx, cancel := c.GetContext()
	if cancel != nil {
		defer cancel()
	}
	_, apiResponse, err := c.CoreSdk.KubernetesApi.K8sNodepoolsNodesDelete(ctx, clusterID, nodePoolID, nodeID).Execute()
	if apiResponse != nil {
		return &apiResponse.Header, err
	} else {
		return nil, err
	}
	// return c.DeleteAcc(kubernetesNodePath(clusterID, nodePoolID, nodeID))
}

// ReplaceKubernetesNode replaces a node of a node pool.
func (c *Client) ReplaceKubernetesNode(clusterID, nodePoolID, nodeID string) (*http.Header, error) {

	_, apiResponse, err := c.CoreSdk.KubernetesApi.K8sNodepoolsNodesReplacePost(
		context.TODO(), clusterID, nodePoolID, nodeID).Execute()
	if apiResponse != nil {
		return &apiResponse.Header, err
	} else {
		return nil, err
	}
	/*
<<<<<<< HEAD
		url := kubernetesNodeReplacePath(clusterID, nodePoolID, nodeID)
		rsp, err := c.R().SetError(ApiError{}).Post(url)
		if err != nil {
			return nil, NewClientError(HttpClientError, fmt.Sprintf("[POST] %s: Client error: %s", url, err))
		}
		h := rsp.Header()
		return &h, validateResponse(rsp, http.StatusAccepted)
	*/
=======
	url := kubernetesNodeReplacePath(clusterID, nodePoolID, nodeID)
	rsp, err := c.R().SetError(ApiError{}).Post(url)
	if err != nil {
		return nil, NewClientError(HttpClientError, fmt.Sprintf("[POST] %s: Client error: %s", url, err))
	}
	h := rsp.Header()
	return &h, validateResponse(rsp, http.StatusAccepted)
	 */
}

// Enabled returns true when max > 0.
func (a *AutoScaling) Enabled() bool {
	return a != nil && a.MaxNodeCount > 0
}

func (c *Client) WaitForKubernetesNodePoolState(
	clusterID, nodePoolID string,
	state string,
	timeout, interval time.Duration) error {
	if err := PollImmediate(interval, timeout, func() (bool, error) {
		np, err := c.GetKubernetesNodePool(clusterID, nodePoolID)
		if err != nil {
			return false, err
		}
		return np != nil && np.Metadata != nil && np.Metadata.State == state, err
	}); err != nil {
		return fmt.Errorf("error waiting for nodepool state %s: %w", state, err)
	}
	return nil
}

func (c *Client) WaitForKubernetesClusterState(
	clusterID string, state string, timeout, interval time.Duration) error {
	if err := PollImmediate(interval, timeout, func() (bool, error) {
		cl, err := c.GetKubernetesCluster(clusterID)
		if err != nil {
			return false, err
		}
		return cl != nil && cl.Metadata != nil && cl.Metadata.State == state, err
	}); err != nil {
		return fmt.Errorf("error waiting for cluster state %s: %w", state, err)
	}
	return nil
>>>>>>> 7aefb056
}<|MERGE_RESOLUTION|>--- conflicted
+++ resolved
@@ -261,15 +261,9 @@
 	// Required: false
 	MaintenanceWindow *MaintenanceWindow `json:"maintenanceWindow,omitempty"`
 
-<<<<<<< HEAD
-	// The PublicIps that the nodes should have
-	// Required: false
-	PublicIps *[]string `json:"publicIps,omitempty"`
-=======
 	// Public Ips
 	// Required: false
 	PublicIPs *[]string `json:"publicIps,omitempty"`
->>>>>>> 7aefb056
 }
 
 type KubernetesNodePools struct {
@@ -665,7 +659,6 @@
 		return nil, err
 	}
 	/*
-<<<<<<< HEAD
 		url := kubernetesNodeReplacePath(clusterID, nodePoolID, nodeID)
 		rsp, err := c.R().SetError(ApiError{}).Post(url)
 		if err != nil {
@@ -674,15 +667,6 @@
 		h := rsp.Header()
 		return &h, validateResponse(rsp, http.StatusAccepted)
 	*/
-=======
-	url := kubernetesNodeReplacePath(clusterID, nodePoolID, nodeID)
-	rsp, err := c.R().SetError(ApiError{}).Post(url)
-	if err != nil {
-		return nil, NewClientError(HttpClientError, fmt.Sprintf("[POST] %s: Client error: %s", url, err))
-	}
-	h := rsp.Header()
-	return &h, validateResponse(rsp, http.StatusAccepted)
-	 */
 }
 
 // Enabled returns true when max > 0.
@@ -718,5 +702,4 @@
 		return fmt.Errorf("error waiting for cluster state %s: %w", state, err)
 	}
 	return nil
->>>>>>> 7aefb056
 }