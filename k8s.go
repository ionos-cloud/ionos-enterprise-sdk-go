package profitbricks

import (
	"context"
	"fmt"
	ionossdk "github.com/ionos-cloud/ionos-cloud-sdk-go/v5"
	"net/http"
	"time"
)

const (
	// Kubernetes cluster/nodepool resource state is deploying
	K8sStateDeploying = "DEPLOYING"
	// Kubernetes cluster/nodepool resource state is active
	K8sStateActive = "ACTIVE"
	// Kubernetes cluster/nodepool resource state is failed
	K8sStateFailed = "FAILED"
	// Kubernetes cluster/nodepool resource state is updating
	K8sStateUpdating = "UPDATING"
	// Kubernetes cluster/nodepool resource state is failed_updating
	K8sStateFailedUpdating = "FAILED_UPDATING"
	// Kubernetes cluster/nodepool resource state is destroying
	K8sStateDestroying = "DESTROYING"
	// Kubernetes cluster/nodepool resource state is failed_destroying
	K8sStateFailedDestroying = "FAILED_DESTROYING"
	// Kubernetes cluster/nodepool resource state is terminated
	K8sStateTerminated = "TERMINATED"
)

const (
	// Kubernetes Node resource state is ready
	K8sNodeStateReady = "READY"
	// Kubernetes Node resource state is provisioning
	K8sNodeStateProvisioning = "PROVISIONING"
	// Kubernetes Node resource state is provisioned
	K8sNodeStateProvisioned = "PROVISIONED"
	// Kubernetes Node resource state is terminating
	K8sNodeStateTerminating = "TERMINATING"
	// Kubernetes Node resource state is rebuilding
	K8sNodeStateRebuilding = "REBUILDING"
)

type KubernetesClusters struct {
	// URL to the collection representation (absolute path)
	// Read Only: true
	// Format: uri
	Href string `json:"href,omitempty"`

	// Unique representation for Kubernetes Cluster as a collection on a resource.
	// Read Only: true
	ID string `json:"id,omitempty"`

	// Slice of items in that collection
	// Read Only: true
	Items []KubernetesCluster `json:"items"`

	// The type of resource within a collection
	// Read Only: true
	// Enum: [collection]
	PBType string `json:"type,omitempty"`
}

type KubernetesCluster struct {
	// URL to the object representation (absolute path)
	// Read Only: true
	// Format: uri
	Href string `json:"href,omitempty"`

	// The resource's unique identifier.
	// Read Only: true
	ID string `json:"id,omitempty"`

	// metadata
	Metadata *Metadata `json:"metadata,omitempty"`

	// properties
	// Required: true
	Properties *KubernetesClusterProperties `json:"properties"`

	// The type of object
	// Read Only: true
	// Enum: [k8s]
	PBType string `json:"type,omitempty"`

	// Entities of a cluster
	Entities KubernetesClusterEntities `json:"entities,omitempty"`
}

type UpdatedKubernetesCluster struct {
	// URL to the object representation (absolute path)
	// Read Only: true
	// Format: uri
	Href string `json:"href,omitempty"`

	// The resource's unique identifier.
	// Read Only: true
	ID string `json:"id,omitempty"`

	// metadata
	Metadata *Metadata `json:"metadata,omitempty"`

	// properties
	// Required: true
	Properties *KubernetesClusterProperties `json:"properties"`

	// The type of object
	// Read Only: true
	// Enum: [k8s]
	PBType string `json:"type,omitempty"`

	// Entities of a cluster
	Entities KubernetesClusterEntities `json:"-"`
}

type KubernetesClusterEntities struct {
	// NodePools of a cluster
	NodePools *KubernetesNodePools `json:"nodepools,omitempty"`
}

type AutoScaling struct {
	// The minimum number of nodes this node pool can be scaled down to
	// Required: true
	MinNodeCount uint32 `json:"minNodeCount,omitempty"`
	// The maximum number of nodes this node pool can be scaled up to
	// Required: true
	MaxNodeCount uint32 `json:"maxNodeCount,omitempty"`
}

type KubernetesNodePoolLAN struct {
	// The ID of the lan the Kubernetes Node Pool should be part of
	// Required: true
	ID uint32 `json:"id"`
}

type MaintenanceWindow struct {
	// The english name of the day of the week
	// Required: false
	DayOfTheWeek string `json:"dayOfTheWeek,omitempty"`
	// A string of the following format: 08:00:00
	// Required: false
	Time string `json:"time,omitempty"`
}

type KubernetesClusterProperties struct {
	// A Kubernetes Cluster Name. Valid Kubernetes Cluster name must be 63 characters or less and must not be empty
	// and begin and end with an alphanumeric character ([a-z0-9]) with dashes (-), dots (.) and alphanumerics
	// between.
	// Required: true
	Name string `json:"name"`
	// The desired Kubernetes Version
	// Please consult the API documentation for supported versions
	// Required: false
	K8sVersion string `json:"k8sVersion,omitempty"`
	// The desired Maintanance Window
	// Required: false
	MaintenanceWindow *MaintenanceWindow `json:"maintenanceWindow,omitempty"`
}

type KubernetesConfig struct {
	// URL to the object representation (absolute path)
	// Read Only: true
	// Format: uri
	Href string `json:"href,omitempty"`

	// The resource's unique identifier.
	// Read Only: true
	ID string `json:"id,omitempty"`

	// properties
	// Required: true
	Properties KubernetesConfigProperties `json:"properties"`

	// The type of object
	// Read Only: true
	// Enum: [kubeconfig]
	PBType string `json:"type,omitempty"`
}

type KubernetesConfigProperties struct {
	// A Kubernetes Config file data
	KubeConfig string `json:"kubeconfig,omitempty"`
}

type KubernetesNodePool struct {
	// URL to the object representation (absolute path)
	// Read Only: true
	// Format: uri
	Href string `json:"href,omitempty"`

	// The resource's unique identifier.
	// Read Only: true
	ID string `json:"id,omitempty"`

	// metadata
	Metadata *Metadata `json:"metadata,omitempty"`

	// properties
	// Required: true
	Properties *KubernetesNodePoolProperties `json:"properties"`

	// The type of object
	// Read Only: true
	// Enum: [nodepool]
	PBType string `json:"type,omitempty"`
}

type KubernetesNodePoolProperties struct {
	// The availability zone in which the servers should exist
	// Required: true
	// Enum: [AUTO ZONE_1 ZONE_2]
	AvailabilityZone string `json:"availabilityZone,omitempty"`

	// Number of cores for node
	// Required: true
	CoresCount uint32 `json:"coresCount,omitempty"`

	// A valid cpu family name
	// Required: true
	CPUFamily string `json:"cpuFamily,omitempty"`

	// The unique identifier of the data center where the worker nodes of the node pool will be provisioned.
	// Required: true
	DatacenterID string `json:"datacenterId,omitempty"`

	// A Kubernetes Node Pool Name. Valid Kubernetes Node Pool name must be 63 characters or less and must not be
	// empty or begin and end with an alphanumeric character ([a-z0-9]) with dashes (-), dots (.) and alphanumerics
	// between.
	// Required: true
	Name string `json:"name,omitempty"`

	// Number of nodes part of the Node Pool
	// Required: true
	NodeCount uint32 `json:"nodeCount,omitempty"`

	// RAM size for node, minimum size 2048MB is recommended
	// Required: true
	RAMSize uint32 `json:"ramSize,omitempty"`

	// The size of the volume in GB. The size should be greater than 10GB.
	// Required: true
	StorageSize uint32 `json:"storageSize,omitempty"`

	// Hardware type of the volume
	// Required: true
	// Enum: [HDD SSD]
	StorageType string `json:"storageType,omitempty"`

	// The kubernetes version in which a nodepool is running.
	// Required: true
	K8sVersion string `json:"k8sVersion,omitempty"`

	// Whether this cluster should autoscale. This is comprised of a minimum and maximum number of nodes
	// Required: false
	AutoScaling *AutoScaling `json:"autoScaling,omitempty"`

	// The LANs the nodes in this pool should be part of
	// Required: true
	LANs *[]KubernetesNodePoolLAN `json:"lans,omitempty"`

	// The desired Maintanance Window
	// Required: false
	MaintenanceWindow *MaintenanceWindow `json:"maintenanceWindow,omitempty"`

	// Public Ips
	// Required: false
	PublicIPs *[]string `json:"publicIps,omitempty"`
}

type KubernetesNodePools struct {
	// URL to the collection representation (absolute path)
	// Read Only: true
	// Format: uri
	Href string `json:"href,omitempty"`

	// Unique representation for Kubernetes Nodes as a collection on a resource.
	// Read Only: true
	ID string `json:"id,omitempty"`

	// Slice of items in that collection
	// Read Only: true
	Items []KubernetesNodePool `json:"items"`

	// The type of resource within a collection
	// Read Only: true
	// Enum: [nodepool]
	Type string `json:"type,omitempty"`
}

type KubernetesNodes struct {
	// URL to the collection representation (absolute path)
	// Read Only: true
	// Format: uri
	Href string `json:"href,omitempty"`

	// Unique representation for Kubernetes Node Pool as a collection on a resource.
	// Read Only: true
	ID string `json:"id,omitempty"`

	// Slice of items in that collection
	// Read Only: true
	Items []KubernetesNode `json:"items"`

	// The type of resource within a collection
	// Read Only: true
	// Enum: [nodepool]
	Type string `json:"type,omitempty"`
}

type KubernetesNode struct {
	// URL to the object representation (absolute path)
	// Read Only: true
	// Format: uri
	Href string `json:"href,omitempty"`

	// The resource's unique identifier.
	// Read Only: true
	ID string `json:"id,omitempty"`

	// metadata
	Metadata *Metadata `json:"metadata,omitempty"`

	// The properties of the node
	Properties *KubernetesNodeProperties `json:"properties"`

	// The type of object
	// Read Only: true
	// Enum: [nodepool]
	PBType string `json:"type,omitempty"`
}

type KubernetesNodeProperties struct {
	// The generated unique name of the node.
	// Read Only: true
	Name string `json:"name,omitempty"`

	// The assigned public IP of the node.
	// Read Only: true
	PublicIP string `json:"publicIP,omitempty"`

	// The k8s version that the node has.
	// Read Only: false
	K8sVersion string `json:"k8sVersion,omitempty"`
}

// ListKubernetesClusters gets a list of all clusters
func (c *Client) ListKubernetesClusters() (*KubernetesClusters, error) {

    ctx, cancel := c.GetContext()
    if cancel != nil { defer cancel() }
	rsp, _, err := c.CoreSdk.KubernetesApi.K8sGet(ctx).Execute()
	ret := KubernetesClusters{}
	if errConvert := convertToCompat(&rsp, &ret); errConvert != nil {
		return nil, errConvert
	}
	return &ret, err

	/*
	rsp := &KubernetesClusters{}
	return rsp, c.GetOK(kubernetesClustersPath(), rsp)
	 */
}

// GetKubernetesCluster gets cluster with given id
func (c *Client) GetKubernetesCluster(clusterID string) (*KubernetesCluster, error) {

    ctx, cancel := c.GetContext()
    if cancel != nil { defer cancel() }
	rsp, _, err := c.CoreSdk.KubernetesApi.K8sFindBySClusterId(ctx, clusterID).Execute()
	ret := KubernetesCluster{}
	if errConvert := convertToCompat(&rsp, &ret); errConvert != nil {
		return nil, errConvert
	}
	return &ret, err
	/*
	rsp := &KubernetesCluster{}
	return rsp, c.GetOK(kubernetesClusterPath(clusterID), rsp)
	 */
}

// CreateKubernetesCluster creates a cluster
func (c *Client) CreateKubernetesCluster(cluster KubernetesCluster) (*KubernetesCluster, error) {

	input := ionossdk.KubernetesCluster{}
	if errConvert := convertToCore(&cluster, &input); errConvert != nil {
		return nil, errConvert
	}

    ctx, cancel := c.GetContext()
    if cancel != nil { defer cancel() }
	rsp, apiResponse, err := c.CoreSdk.KubernetesApi.K8sPost(ctx).KubernetesCluster(input).Execute()
	ret := KubernetesCluster{}
	if errConvert := convertToCompat(&rsp, &ret); errConvert != nil {
		return nil, errConvert
	}
	if err != nil {
		if apiResponse != nil {
			fmt.Println("error: ", string(apiResponse.Payload))
		}
	}
	return &ret, err

	/*
	rsp := &KubernetesCluster{}
	return rsp, c.PostAcc(kubernetesClustersPath(), cluster, rsp)
	 */
}

// DeleteKubernetesCluster deletes cluster
func (c *Client) DeleteKubernetesCluster(clusterID string) (*http.Header, error) {

    ctx, cancel := c.GetContext()
    if cancel != nil { defer cancel() }
	_, apiResponse, err := c.CoreSdk.KubernetesApi.K8sDelete(ctx, clusterID).Execute()

	if apiResponse != nil {
		return &apiResponse.Header, err
	} else {
		return nil, err
	}
	/*
	h := &http.Header{}
	return h, c.Delete(kubernetesClusterPath(clusterID), h, http.StatusAccepted)
	 */
}

// UpdateKubernetesCluster updates cluster
func (c *Client) UpdateKubernetesCluster(clusterID string, cluster UpdatedKubernetesCluster) (*KubernetesCluster, error) {

	input := ionossdk.KubernetesCluster{}
	if errConvert := convertToCore(&cluster, &input); errConvert != nil {
		return nil, errConvert
	}

	/* forcefully setting entities to null, because the api prohibits using it while the UpdatedKubernetesCluster
	   struct lists it */
	input.Entities = nil

	/* also clear out the ID, metadata and other props if given, leave out only Properties */
	input.Id = nil
	input.Metadata = nil
	input.Type = nil
	input.Href = nil

    ctx, cancel := c.GetContext()
    if cancel != nil { defer cancel() }
	rsp, _, err := c.CoreSdk.KubernetesApi.K8sPut(ctx, clusterID).KubernetesCluster(input).Execute()

	ret := KubernetesCluster{}
	if errConvert := convertToCompat(&rsp, &ret); errConvert != nil {
		return nil, errConvert
	}
	return &ret, err

	/*
	rsp := &KubernetesCluster{}
	return rsp, c.Put(kubernetesClusterPath(clusterID), cluster, rsp, http.StatusOK)
	 */
}

// GetKubeconfig returns the kubeconfig of cluster
func (c *Client) GetKubeconfig(clusterID string) (string, error) {

    ctx, cancel := c.GetContext()
    if cancel != nil { defer cancel() }
	rsp, _, err := c.CoreSdk.KubernetesApi.K8sKubeconfigGet(ctx, clusterID).Execute()
	ret := KubernetesConfig{}
	if errConvert := convertToCompat(&rsp, &ret); errConvert != nil {
		return "", errConvert
	}
	return ret.Properties.KubeConfig, err

	/*
	rsp := &KubernetesConfig{}
	if err := c.GetOK(kubeConfigPath(clusterID), rsp); err != nil {
		return "", err
	}
	return rsp.Properties.KubeConfig, nil
	 */
}

// ListKubernetesNodePools gets a list of all node pools of a cluster
func (c *Client) ListKubernetesNodePools(clusterID string) (*KubernetesNodePools, error) {

    ctx, cancel := c.GetContext()
    if cancel != nil { defer cancel() }
	rsp, _, err := c.CoreSdk.KubernetesApi.K8sNodepoolsGet(ctx, clusterID).Execute()
	ret := KubernetesNodePools{}
	if errConvert := convertToCompat(&rsp, &ret); errConvert != nil {
		return nil, errConvert
	}
	return &ret, err
	/*
	rsp := &KubernetesNodePools{}
	return rsp, c.GetOK(kubernetesNodePoolsPath(clusterID), rsp)
	 */
}

// CreateKubernetesNodePool creates a new node pool for cluster
func (c *Client) CreateKubernetesNodePool(clusterID string, nodePool KubernetesNodePool) (*KubernetesNodePool, error) {

	input := ionossdk.KubernetesNodePool{}
	if errConvert := convertToCore(nodePool, &input); errConvert != nil {
		return nil, errConvert
	}

    ctx, cancel := c.GetContext()
    if cancel != nil { defer cancel() }
	rsp, _, err := c.CoreSdk.KubernetesApi.K8sNodepoolsPost(ctx, clusterID).KubernetesNodePool(input).Execute()
	ret := KubernetesNodePool{}
	if errConvert := convertToCompat(&rsp, &ret); errConvert != nil {
		return nil, errConvert
	}
	return &ret, err

	/*
	rsp := &KubernetesNodePool{}
	return rsp, c.PostAcc(kubernetesNodePoolsPath(clusterID), nodePool, rsp)
	 */
}

// DeleteKubernetesNodePool deletes node pool from cluster
func (c *Client) DeleteKubernetesNodePool(clusterID, nodePoolID string) (*http.Header, error) {

    ctx, cancel := c.GetContext()
    if cancel != nil { defer cancel() }
	_, apiResponse, err := c.CoreSdk.KubernetesApi.K8sNodepoolsDelete(ctx, clusterID, nodePoolID).Execute()
	if apiResponse != nil {
		return &apiResponse.Header, err
	} else {
		return nil, err
	}

	// return c.DeleteAcc(kubernetesNodePoolPath(clusterID, nodePoolID))
}

// GetKubernetesNodePool gets node pool of the cluster
func (c *Client) GetKubernetesNodePool(clusterID, nodePoolID string) (*KubernetesNodePool, error) {

    ctx, cancel := c.GetContext()
    if cancel != nil { defer cancel() }
	rsp, _, err := c.CoreSdk.KubernetesApi.K8sNodepoolsFindById(ctx, clusterID, nodePoolID).Execute()
    ret := KubernetesNodePool{}
	if errConvert := convertToCompat(&rsp, &ret); errConvert != nil {
		return nil, errConvert
	}
	return &ret, err
/*
	rsp := &KubernetesNodePool{}
	return rsp, c.GetOK(kubernetesNodePoolPath(clusterID, nodePoolID), rsp)
 */
}

// Update KubernetesNodePool updates node pool
func (c *Client) UpdateKubernetesNodePool(clusterID, nodePoolID string, nodePool KubernetesNodePool) (*KubernetesNodePool, error) {

	input := ionossdk.KubernetesNodePool{}
	if errConvert := convertToCore(nodePool.Properties, &input); errConvert != nil {
		return nil, errConvert
	}
    ctx, cancel := c.GetContext()
    if cancel != nil { defer cancel() }
	rsp, _, err := c.CoreSdk.KubernetesApi.K8sNodepoolsPut(ctx, clusterID, nodePoolID).KubernetesNodePool(input).Execute()

	ret := KubernetesNodePool{}
	if errConvert := convertToCompat(&rsp, &ret); errConvert != nil {
		return nil, errConvert
	}
	return &ret, err
	/*
	rsp := &KubernetesNodePool{}
	return rsp, c.PutAcc(kubernetesNodePoolPath(clusterID, nodePoolID), nodePool, rsp)
	 */
}

// ListKubernetesNodes gets a list of all nodes of a node pool
func (c *Client) ListKubernetesNodes(clusterID, nodePoolID string) (*KubernetesNodes, error) {

    ctx, cancel := c.GetContext()
    if cancel != nil { defer cancel() }
	rsp, _, err := c.CoreSdk.KubernetesApi.K8sNodepoolsNodesGet(ctx, clusterID, nodePoolID).Execute()
	ret := KubernetesNodes{}
	if errConvert := convertToCompat(&rsp, &ret); errConvert != nil {
		return nil, errConvert
	}
	return &ret, err

	/*
	rsp := &KubernetesNodes{}
	return rsp, c.GetOK(kubernetesNodesPath(clusterID, nodePoolID), rsp)
	 */
}

// GetKubernetesNode gets node of a node pool
func (c *Client) GetKubernetesNode(clusterID, nodePoolID, nodeID string) (*KubernetesNode, error) {

    ctx, cancel := c.GetContext()
    if cancel != nil { defer cancel() }
	rsp, _, err := c.CoreSdk.KubernetesApi.K8sNodepoolsNodesFindById(ctx, clusterID, nodePoolID, nodeID).Execute()
	ret := KubernetesNode{}
	if errConvert := convertToCompat(&rsp, &ret); errConvert != nil {
		return nil, errConvert
	}
	return &ret, err
	/*
	rsp := &KubernetesNode{}
	return rsp, c.GetOK(kubernetesNodePath(clusterID, nodePoolID, nodeID), rsp)
	 */
}

// DeleteKubernetesNode deletes a node from a node pool, decreasing its size by 1.
func (c *Client) DeleteKubernetesNode(clusterID, nodePoolID, nodeID string) (*http.Header, error) {
    ctx, cancel := c.GetContext()
    if cancel != nil { defer cancel() }
	_, apiResponse, err := c.CoreSdk.KubernetesApi.K8sNodepoolsNodesDelete(ctx, clusterID, nodePoolID, nodeID).Execute()
	if apiResponse != nil {
		return &apiResponse.Header, err
	} else {
		return nil, err
	}
	// return c.DeleteAcc(kubernetesNodePath(clusterID, nodePoolID, nodeID))
}

// ReplaceKubernetesNode replaces a node of a node pool.
func (c *Client) ReplaceKubernetesNode(clusterID, nodePoolID, nodeID string) (*http.Header, error) {

	_, apiResponse, err := c.CoreSdk.KubernetesApi.K8sNodepoolsNodesReplacePost(
		context.TODO(), clusterID, nodePoolID, nodeID).Execute()
	if apiResponse != nil {
		return &apiResponse.Header, err
	} else {
		return nil, err
	}
	/*
	url := kubernetesNodeReplacePath(clusterID, nodePoolID, nodeID)
	rsp, err := c.R().SetError(ApiError{}).Post(url)
	if err != nil {
		return nil, NewClientError(HttpClientError, fmt.Sprintf("[POST] %s: Client error: %s", url, err))
	}
	h := rsp.Header()
	return &h, validateResponse(rsp, http.StatusAccepted)
<<<<<<< HEAD
	 */
=======
}

// Enabled returns true when max > 0.
func (a *AutoScaling) Enabled() bool {
	return a != nil && a.MaxNodeCount > 0
}

func (c *Client) WaitForKubernetesNodePoolState(
	clusterID, nodePoolID string,
	state string,
	timeout, interval time.Duration) error {
	if err := PollImmediate(interval, timeout, func() (bool, error) {
		np, err := c.GetKubernetesNodePool(clusterID, nodePoolID)
		if err != nil {
			return false, err
		}
		return np != nil && np.Metadata != nil && np.Metadata.State == state, err
	}); err != nil {
		return fmt.Errorf("error waiting for nodepool state %s: %w", state, err)
	}
	return nil
}

func (c *Client) WaitForKubernetesClusterState(
	clusterID string, state string, timeout, interval time.Duration) error {
	if err := PollImmediate(interval, timeout, func() (bool, error) {
		cl, err := c.GetKubernetesCluster(clusterID)
		if err != nil {
			return false, err
		}
		return cl != nil && cl.Metadata != nil && cl.Metadata.State == state, err
	}); err != nil {
		return fmt.Errorf("error waiting for cluster state %s: %w", state, err)
	}
	return nil
>>>>>>> aa5a5584
}<|MERGE_RESOLUTION|>--- conflicted
+++ resolved
@@ -638,9 +638,7 @@
 	}
 	h := rsp.Header()
 	return &h, validateResponse(rsp, http.StatusAccepted)
-<<<<<<< HEAD
-	 */
-=======
+	 */
 }
 
 // Enabled returns true when max > 0.
@@ -676,5 +674,4 @@
 		return fmt.Errorf("error waiting for cluster state %s: %w", state, err)
 	}
 	return nil
->>>>>>> aa5a5584
 }