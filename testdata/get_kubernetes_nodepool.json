{
  "id" : "747cafd7-ac36-4055-939e-fe8808ab1592",
  "type" : "nodepool",
  "href" : "https://api.ionos.com/cloudapi/v5/k8s/259a6266-a532-4018-a7bf-3e63cba15e9e/nodepools/747cafd7-ac36-4055-939e-fe8808ab1592",
  "metadata" : {
    "etag" : "a1936a1104cffefd3e83a964f8f658d4",
    "createdDate" : "2019-09-20T12:18:44Z",
    "createdBy" : "admin@example.com",
    "createdByUserId" : "3b7e9212-399a-4f23-ada1-b4410d345152",
    "lastModifiedDate" : "2019-09-20T12:18:44Z",
    "lastModifiedBy" : "admin@example.com",
    "lastModifiedByUserId" : "3b7e9212-399a-4f23-ada1-b4410d345152",
    "state" : "ACTIVE"
  },
  "properties" : {
    "name" : "unit-test-node-pool",
    "datacenterId" : "05fdf9db-46df-4339-ae35-6422db8478ce",
    "nodeCount" : 3,
    "cpuFamily" : "INTEL_XEON",
    "coresCount" : 1,
    "ramSize" : 2048,
    "availabilityZone" : "AUTO",
    "storageType" : "HDD",
    "storageSize" : 10,
<<<<<<< HEAD
=======
    "autoScaling" : {
      "minNodeCount": 1,
      "maxNodeCount": 3
    },
    "maintenanceWindow": {
      "dayOfTheWeek": "Monday",
      "time": "13:00:00Z"
    },
>>>>>>> 7aefb056
    "publicIps": [
      "81.173.1.2",
      "82.231.2.5",
      "92.221.2.4"
    ]
  }
}<|MERGE_RESOLUTION|>--- conflicted
+++ resolved
@@ -22,8 +22,6 @@
     "availabilityZone" : "AUTO",
     "storageType" : "HDD",
     "storageSize" : 10,
-<<<<<<< HEAD
-=======
     "autoScaling" : {
       "minNodeCount": 1,
       "maxNodeCount": 3
@@ -32,7 +30,6 @@
       "dayOfTheWeek": "Monday",
       "time": "13:00:00Z"
     },
->>>>>>> 7aefb056
     "publicIps": [
       "81.173.1.2",
       "82.231.2.5",
